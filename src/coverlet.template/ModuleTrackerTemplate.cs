--- conflicted
+++ resolved
@@ -24,21 +24,11 @@
 
         public static string HitsFilePath;
         public static string HitsMemoryMapName;
-        public static int HitsArraySize;
+        public static int[] HitsArray;
 
         // Special case when instrumenting CoreLib, the static below prevents infinite loop in CoreLib
         // while allowing the tracker template to call any of its types and functions.
-<<<<<<< HEAD
-        [ThreadStatic]
-        private static bool t_isTracking;
-
-        [ThreadStatic]
-        private static int[] t_threadHits;
-
-        private static readonly List<int[]> _threads;
-=======
         private static bool s_isTracking;
->>>>>>> a50c10a2
 
         static ModuleTrackerTemplate()
         {
@@ -57,45 +47,12 @@
             if (s_isTracking)
                 return;
 
-<<<<<<< HEAD
-            if (t_threadHits == null)
-            {
-                t_isTracking = true;
-
-                lock (_threads)
-                {
-                    if (t_threadHits == null)
-                    {
-                        t_threadHits = new int[HitsArraySize];
-                        _threads.Add(t_threadHits);
-                    }
-                }
-
-                t_isTracking = false;
-            }
-
-            ++t_threadHits[hitLocationIndex];
-=======
             Interlocked.Increment(ref HitsArray[hitLocationIndex]);
->>>>>>> a50c10a2
         }
 
         public static void UnloadModule(object sender, EventArgs e)
         {
-<<<<<<< HEAD
-            t_isTracking = true;
-
-            int[][] threads;
-            lock (_threads)
-            {
-                threads = _threads.ToArray();
-
-                // Don't double-count if UnloadModule is called more than once
-                _threads.Clear();
-            }
-=======
             s_isTracking = true;
->>>>>>> a50c10a2
 
             // The same module can be unloaded multiple times in the same process via different app domains.
             // Use a global mutex to ensure no concurrent access.
@@ -114,7 +71,7 @@
                     }
                     catch (PlatformNotSupportedException)
                     {
-                        memoryMap = MemoryMappedFile.CreateFromFile(HitsFilePath, FileMode.Open, null, (HitsArraySize + HitsResultHeaderSize) * sizeof(int));
+                        memoryMap = MemoryMappedFile.CreateFromFile(HitsFilePath, FileMode.Open, null, (HitsArray.Length + HitsResultHeaderSize) * sizeof(int));
                     }
 
                     // Tally hit counts from all threads in memory mapped area
@@ -134,18 +91,12 @@
                                 // the shared data.
                                 Interlocked.Increment(ref *(intPointer + HitsResultUnloadStarted));
 
-                                for (var i = 0; i < HitsArraySize; i++)
+                                for (var i = 0; i < HitsArray.Length; i++)
                                 {
-                                    var count = 0;
-
-                                    foreach (var threadHits in threads)
-                                    {
-                                        count += threadHits[i];
-                                    }
+                                    var count = HitsArray[i];
 
                                     if (count > 0)
                                     {
-                                        // There's a header of one int before the hit counts
                                         var hitLocationArrayOffset = intPointer + i + HitsResultHeaderSize;
 
                                         // No need to use Interlocked here since the mutex ensures only one thread updates 
@@ -166,12 +117,15 @@
                 }
                 finally
                 {
+                    // Avoid double counting if unloaded multiple times (if that can happen?)
+                    HitsArray = new int[HitsArray.Length];
+                    
                     mutex.ReleaseMutex();
                     memoryMap?.Dispose();
                 }
             }
 
-            t_isTracking = false;
+            s_isTracking = false;
         }
     }
 }