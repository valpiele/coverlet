--- conflicted
+++ resolved
@@ -45,11 +45,7 @@
                 if (!target.HasValue())
                     throw new CommandParsingException(app, "Target must be specified.");
 
-<<<<<<< HEAD
-                Coverage coverage = new Coverage(module.Value, excludeFilters.Values.ToArray(), includeFilters.Values.ToArray(), includeDirectories.Values.ToArray(), excludedSourceFiles.Values.ToArray(), mergeWith.Value());
-=======
-                Coverage coverage = new Coverage(module.Value, excludeFilters.Values.ToArray(), includeFilters.Values.ToArray(), excludedSourceFiles.Values.ToArray(), mergeWith.Value(), excludeAttributes.Values.ToArray());
->>>>>>> 1a28fcd1
+                Coverage coverage = new Coverage(module.Value, excludeFilters.Values.ToArray(), includeFilters.Values.ToArray(), includeDirectories.Values.ToArray(), excludedSourceFiles.Values.ToArray(), mergeWith.Value(), excludeAttributes.Values.ToArray());
                 coverage.PrepareModules();
 
                 Process process = new Process();
@@ -172,4 +168,4 @@
 
         static string GetAssemblyVersion() => typeof(Program).Assembly.GetName().Version.ToString();
     }
-}
+}